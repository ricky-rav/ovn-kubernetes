--- conflicted
+++ resolved
@@ -40,7 +40,7 @@
 	hasNodePort bool
 }
 
-func (c *lbConfig) makeNodeSwitchTargetIPs(node *nodeInfo, epIPs []string) (targetIPs []string, changed bool) {
+func (c *lbConfig) makeNodeSwitchTargetIPs(service *v1.Service, node *nodeInfo, epIPs []string) (targetIPs []string, changed bool) {
 	targetIPs = epIPs
 	changed = false
 
@@ -55,6 +55,16 @@
 		targetIPs = util.FilterIPsSlice(targetIPs, node.nodeSubnets(), true)
 	}
 
+	// OCP HACK BEGIN
+	if _, set := service.Annotations[localWithFallbackAnnotation]; set && c.externalTrafficLocal {
+		// if service is annotated and is ETP=local, fallback to ETP=cluster on nodes with no local endpoints:
+		// include endpoints from other nodes
+		if len(targetIPs) == 0 {
+			targetIPs = epIPs
+		}
+	}
+	// OCP HACK END
+
 	// We potentially only removed stuff from the original slice, so just
 	// comparing lenghts is enough.
 	if len(targetIPs) != len(epIPs) {
@@ -63,7 +73,7 @@
 	return
 }
 
-func (c *lbConfig) makeNodeRouterTargetIPs(node *nodeInfo, epIPs []string, hostMasqueradeIP string) (targetIPs []string, changed bool) {
+func (c *lbConfig) makeNodeRouterTargetIPs(service *v1.Service, node *nodeInfo, epIPs []string, hostMasqueradeIP string) (targetIPs []string, changed, zeroRouterLocalEndpoints bool) {
 	targetIPs = epIPs
 	changed = false
 
@@ -72,6 +82,18 @@
 		// NOTE: on the switches, filtered eps are used only by masqueradeVIP
 		targetIPs = util.FilterIPsSlice(targetIPs, node.nodeSubnets(), true)
 	}
+
+	// OCP HACK BEGIN
+	zeroRouterLocalEndpoints = false
+	if _, set := service.Annotations[localWithFallbackAnnotation]; set && c.externalTrafficLocal {
+		// if service is annotated and is ETP=local, fallback to ETP=cluster on nodes with no local endpoints:
+		// include endpoints from other nodes
+		if len(targetIPs) == 0 {
+			zeroRouterLocalEndpoints = true
+			targetIPs = epIPs
+		}
+	}
+	// OCP HACK END
 
 	// any targets local to the node need to have a special
 	// harpin IP added, but only for the router LB
@@ -373,20 +395,20 @@
 				routerV6TargetNeedsTemplate := false
 
 				for _, node := range nodes {
-					switchV4targetips, changed := config.makeNodeSwitchTargetIPs(&node, config.eps.V4IPs)
+					switchV4targetips, changed := config.makeNodeSwitchTargetIPs(service, &node, config.eps.V4IPs)
 					if !switchV4TargetNeedsTemplate && changed {
 						switchV4TargetNeedsTemplate = true
 					}
-					switchV6targetips, changed := config.makeNodeSwitchTargetIPs(&node, config.eps.V6IPs)
+					switchV6targetips, changed := config.makeNodeSwitchTargetIPs(service, &node, config.eps.V6IPs)
 					if !switchV6TargetNeedsTemplate && changed {
 						switchV6TargetNeedsTemplate = true
 					}
 
-					routerV4targetips, changed := config.makeNodeRouterTargetIPs(&node, config.eps.V4IPs, types.V4HostMasqueradeIP)
+					routerV4targetips, changed, _ := config.makeNodeRouterTargetIPs(service, &node, config.eps.V4IPs, types.V4HostMasqueradeIP)
 					if !routerV4TargetNeedsTemplate && changed {
 						routerV4TargetNeedsTemplate = true
 					}
-					routerV6targetips, changed := config.makeNodeRouterTargetIPs(&node, config.eps.V6IPs, types.V6HostMasqueradeIP)
+					routerV6targetips, changed, _ := config.makeNodeRouterTargetIPs(service, &node, config.eps.V6IPs, types.V6HostMasqueradeIP)
 					if !routerV6TargetNeedsTemplate && changed {
 						routerV6TargetNeedsTemplate = true
 					}
@@ -561,57 +583,11 @@
 			switchRules := make([]LBRule, 0, len(configs))
 
 			for _, config := range configs {
-<<<<<<< HEAD
-				vips := config.vips
-
-				routerV4targetips := config.eps.V4IPs
-				routerV6targetips := config.eps.V6IPs
-				switchV4targetips := config.eps.V4IPs
-				switchV6targetips := config.eps.V6IPs
-
-				if config.externalTrafficLocal {
-					// for ExternalTrafficPolicy=Local, remove non-local endpoints from the router/switch targets
-					// NOTE: on the switches, filtered eps are used only by masqueradeVIP
-					routerV4targetips = util.FilterIPsSlice(routerV4targetips, node.nodeSubnets(), true)
-					routerV6targetips = util.FilterIPsSlice(routerV6targetips, node.nodeSubnets(), true)
-					switchV4targetips = util.FilterIPsSlice(switchV4targetips, node.nodeSubnets(), true)
-					switchV6targetips = util.FilterIPsSlice(switchV6targetips, node.nodeSubnets(), true)
-				}
-				if config.internalTrafficLocal {
-					// for InternalTrafficPolicy=Local, remove non-local endpoints from the switch targets only
-					switchV4targetips = util.FilterIPsSlice(switchV4targetips, node.nodeSubnets(), true)
-					switchV6targetips = util.FilterIPsSlice(switchV6targetips, node.nodeSubnets(), true)
-				}
-				// OCP HACK BEGIN
-				zeroRouterV4LocalEndpoints := false
-				zeroRouterV6LocalEndpoints := false
-				if _, set := service.Annotations[localWithFallbackAnnotation]; set && config.externalTrafficLocal {
-					// if service is annotated and is ETP=local, fallback to ETP=cluster on nodes with no local endpoints:
-					// include endpoints from other nodes
-					if len(routerV4targetips) == 0 {
-						zeroRouterV4LocalEndpoints = true
-						routerV4targetips = config.eps.V4IPs
-					}
-					if len(routerV6targetips) == 0 {
-						zeroRouterV6LocalEndpoints = true
-						routerV6targetips = config.eps.V6IPs
-					}
-					if len(switchV4targetips) == 0 {
-						switchV4targetips = config.eps.V4IPs
-					}
-					if len(switchV6targetips) == 0 {
-						switchV6targetips = config.eps.V6IPs
-					}
-				}
-				// OCP HACK END
-				// at this point, the targets may be empty
-=======
-				switchV4targetips, _ := config.makeNodeSwitchTargetIPs(&node, config.eps.V4IPs)
-				switchV6targetips, _ := config.makeNodeSwitchTargetIPs(&node, config.eps.V6IPs)
->>>>>>> 473b456b
-
-				routerV4targetips, _ := config.makeNodeRouterTargetIPs(&node, config.eps.V4IPs, types.V4HostMasqueradeIP)
-				routerV6targetips, _ := config.makeNodeRouterTargetIPs(&node, config.eps.V6IPs, types.V6HostMasqueradeIP)
+				switchV4targetips, _ := config.makeNodeSwitchTargetIPs(service, &node, config.eps.V4IPs)
+				switchV6targetips, _ := config.makeNodeSwitchTargetIPs(service, &node, config.eps.V6IPs)
+
+				routerV4targetips, _, zeroRouterV4LocalEndpoints := config.makeNodeRouterTargetIPs(service, &node, config.eps.V4IPs, types.V4HostMasqueradeIP)
+				routerV6targetips, _, zeroRouterV6LocalEndpoints := config.makeNodeRouterTargetIPs(service, &node, config.eps.V6IPs, types.V6HostMasqueradeIP)
 
 				routerV4targets := joinHostsPort(routerV4targetips, config.eps.Port)
 				routerV6targets := joinHostsPort(routerV6targetips, config.eps.Port)
@@ -632,8 +608,8 @@
 					if len(switchV6targetDNSips) == 0 {
 						switchV6targetDNSips = config.eps.V6IPs
 					}
-					switchV4Targets = joinHostsPort(switchV4targetDNSips, config.eps.Port)
-					switchV6Targets = joinHostsPort(switchV6targetDNSips, config.eps.Port)
+					switchV4targets = joinHostsPort(switchV4targetDNSips, config.eps.Port)
+					switchV6targets = joinHostsPort(switchV6targetDNSips, config.eps.Port)
 				}
 				// OCP HACK end
 
