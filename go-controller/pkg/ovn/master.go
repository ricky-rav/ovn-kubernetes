--- conflicted
+++ resolved
@@ -55,11 +55,7 @@
 		}
 	}
 	for _, node := range existingNodes.Items {
-<<<<<<< HEAD
-		hostsubnet, _ := ParseNodeHostSubnet(&node)
-=======
 		hostsubnet, _ := util.ParseNodeHostSubnetAnnotation(&node)
->>>>>>> a32f72bc
 		if hostsubnet != nil {
 			err := oc.masterSubnetAllocator.MarkAllocatedNetwork(hostsubnet)
 			if err != nil {
@@ -235,11 +231,7 @@
 	}
 
 	if subnet == nil {
-<<<<<<< HEAD
-		subnet, err = ParseNodeHostSubnet(node)
-=======
 		subnet, err = util.ParseNodeHostSubnetAnnotation(node)
->>>>>>> a32f72bc
 		if err != nil {
 			return err
 		}
@@ -262,85 +254,6 @@
 
 	if err := util.UpdateNodeSwitchExcludeIPs(node.Name, subnet); err != nil {
 		return err
-<<<<<<< HEAD
-	}
-
-	return nil
-}
-
-// UnmarshalPodAnnotation returns a the unmarshalled pod annotation
-func UnmarshalNodeL3GatewayAnnotation(node *kapi.Node) (map[string]string, error) {
-	l3GatewayAnnotation, ok := node.Annotations[OvnNodeL3GatewayConfig]
-	if !ok {
-		return nil, fmt.Errorf("%s annotation not found for node %q", OvnNodeL3GatewayConfig, node.Name)
-	}
-
-	l3GatewayConfigMap := map[string]map[string]string{}
-	if err := json.Unmarshal([]byte(l3GatewayAnnotation), &l3GatewayConfigMap); err != nil {
-		return nil, fmt.Errorf("failed to unmarshal l3 gateway config annotation %s for node %q", l3GatewayAnnotation, node.Name)
-	}
-
-	l3GatewayConfig, ok := l3GatewayConfigMap[OvnDefaultNetworkGateway]
-	if !ok {
-		return nil, fmt.Errorf("%s annotation for %s network not found", OvnNodeL3GatewayConfig, OvnDefaultNetworkGateway)
-	}
-	return l3GatewayConfig, nil
-}
-
-func parseGatewayIfaceID(l3GatewayConfig map[string]string) (string, error) {
-	ifaceID, ok := l3GatewayConfig[OvnNodeGatewayIfaceID]
-	if !ok || ifaceID == "" {
-		return "", fmt.Errorf("%s annotation not found or invalid", OvnNodeGatewayIfaceID)
-	}
-
-	return ifaceID, nil
-}
-
-func parseGatewayMacAddress(l3GatewayConfig map[string]string) (string, error) {
-	gatewayMacAddress, ok := l3GatewayConfig[OvnNodeGatewayMacAddress]
-	if !ok {
-		return "", fmt.Errorf("%s annotation not found", OvnNodeGatewayMacAddress)
-	}
-
-	_, err := net.ParseMAC(gatewayMacAddress)
-	if err != nil {
-		return "", fmt.Errorf("Error %v in parsing node gateway macAddress %v", err, gatewayMacAddress)
-	}
-
-	return gatewayMacAddress, nil
-}
-
-func parseGatewayLogicalNetwork(l3GatewayConfig map[string]string) (string, string, error) {
-	ipAddress, ok := l3GatewayConfig[OvnNodeGatewayIP]
-	if !ok {
-		return "", "", fmt.Errorf("%s annotation not found", OvnNodeGatewayIP)
-	}
-
-	gwNextHop, ok := l3GatewayConfig[OvnNodeGatewayNextHop]
-	if !ok {
-		return "", "", fmt.Errorf("%s annotation not found", OvnNodeGatewayNextHop)
-	}
-
-	return ipAddress, gwNextHop, nil
-}
-
-func parseGatewayVLANID(l3GatewayConfig map[string]string, ifaceID string) ([]string, error) {
-
-	var lspArgs []string
-	vID, ok := l3GatewayConfig[OvnNodeGatewayVlanID]
-	if !ok {
-		return nil, fmt.Errorf("%s annotation not found", OvnNodeGatewayVlanID)
-	}
-
-	vlanID, errVlan := strconv.Atoi(vID)
-	if errVlan != nil {
-		return nil, fmt.Errorf("%s annotation has an invalid format", OvnNodeGatewayVlanID)
-	}
-	if vlanID > 0 {
-		lspArgs = []string{"--", "set", "logical_switch_port",
-			ifaceID, fmt.Sprintf("tag_request=%d", vlanID)}
-=======
->>>>>>> a32f72bc
 	}
 
 	return nil
@@ -394,11 +307,7 @@
 
 func addStaticRouteToHost(node *kapi.Node, nicIP string) error {
 	k8sClusterRouter := util.GetK8sClusterRouter()
-<<<<<<< HEAD
-	subnet, err := ParseNodeHostSubnet(node)
-=======
 	subnet, err := util.ParseNodeHostSubnetAnnotation(node)
->>>>>>> a32f72bc
 	if err != nil {
 		return fmt.Errorf("failed to get interface IP address for %s (%v)",
 			util.GetK8sMgmtIntfName(node.Name), err)
@@ -415,51 +324,6 @@
 	return nil
 }
 
-<<<<<<< HEAD
-func ParseNodeHostSubnet(node *kapi.Node) (*net.IPNet, error) {
-	sub, ok := node.Annotations[OvnNodeSubnets]
-	if ok {
-		nodeSubnets := make(map[string]string)
-		if err := json.Unmarshal([]byte(sub), &nodeSubnets); err != nil {
-			return nil, fmt.Errorf("error parsing node-subnets annotation: %v", err)
-		}
-		sub, ok = nodeSubnets["default"]
-	}
-	if !ok {
-		return nil, fmt.Errorf("node %q has no subnet annotation", node.Name)
-	}
-
-	_, subnet, err := net.ParseCIDR(sub)
-	if err != nil {
-		return nil, fmt.Errorf("Error in parsing hostsubnet - %v", err)
-	}
-
-	return subnet, nil
-}
-
-func parseNodeJoinSubnet(node *kapi.Node) (*net.IPNet, error) {
-	sub, ok := node.Annotations[OvnNodeJoinSubnets]
-	if ok {
-		nodeSubnets := make(map[string]string)
-		if err := json.Unmarshal([]byte(sub), &nodeSubnets); err != nil {
-			return nil, fmt.Errorf("error parsing node-subnets annotation: %v", err)
-		}
-		sub, ok = nodeSubnets["default"]
-	}
-	if !ok {
-		return nil, fmt.Errorf("node %q has no join subnet annotation", node.Name)
-	}
-
-	_, subnet, err := net.ParseCIDR(sub)
-	if err != nil {
-		return nil, fmt.Errorf("Error in parsing hostsubnet - %v", err)
-	}
-
-	return subnet, nil
-}
-
-=======
->>>>>>> a32f72bc
 func (oc *Controller) ensureNodeLogicalNetwork(nodeName string, hostsubnet *net.IPNet) error {
 	firstIP, secondIP := util.GetNodeWellKnownAddresses(hostsubnet)
 	nodeLRPMac := util.IPAddrToHWAddr(firstIP.IP)
@@ -477,33 +341,6 @@
 	ocSubnet := "other-config:subnet=" + hostsubnet.String()
 	if config.IPv6Mode {
 		ocSubnet = "other-config:ipv6_prefix=" + hostsubnet.IP.String()
-<<<<<<< HEAD
-	}
-	args := []string{
-		"--", "--may-exist", "ls-add", nodeName,
-		"--", "set", "logical_switch", nodeName, ocSubnet,
-	}
-	if !config.IPv6Mode {
-		excludeIPs := "other-config:exclude_ips=" + secondIP.IP.String()
-
-		// If all cluster subnets are big enough (/24 or greater), exclude
-		// the hybrid overlay port IP (even if hybrid overlay is not enabled)
-		// to allow enabling hybrid overlay in a running cluster without
-		// disrupting nodes.
-		excludeHybridOverlayIP := true
-		for _, clusterEntry := range config.Default.ClusterSubnets {
-			if clusterEntry.HostSubnetLength > 24 {
-				excludeHybridOverlayIP = false
-				break
-			}
-		}
-		if excludeHybridOverlayIP {
-			thirdIP := util.NextIP(secondIP.IP)
-			excludeIPs += ".." + thirdIP.String()
-		}
-		args = append(args, excludeIPs)
-	}
-=======
 	}
 	args := []string{
 		"--", "--may-exist", "ls-add", nodeName,
@@ -517,7 +354,6 @@
 		}
 		args = append(args, excludeIPs)
 	}
->>>>>>> a32f72bc
 	stdout, stderr, err := util.RunOVNNbctl(args...)
 	if err != nil {
 		klog.Errorf("Failed to create a logical switch %v, stdout: %q, stderr: %q, error: %v", nodeName, stdout, stderr, err)
@@ -632,11 +468,7 @@
 func (oc *Controller) addNode(node *kapi.Node) (hostsubnet *net.IPNet, err error) {
 	oc.clearInitialNodeNetworkUnavailableCondition(node, nil)
 
-<<<<<<< HEAD
-	hostsubnet, _ = ParseNodeHostSubnet(node)
-=======
 	hostsubnet, _ = util.ParseNodeHostSubnetAnnotation(node)
->>>>>>> a32f72bc
 	if hostsubnet != nil {
 		// Node already has subnet assigned; ensure its logical network is set up
 		return hostsubnet, oc.ensureNodeLogicalNetwork(node.Name, hostsubnet)
